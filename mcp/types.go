--- conflicted
+++ resolved
@@ -151,15 +151,9 @@
 }
 
 type Request struct {
-<<<<<<< HEAD
-	Header map[string]string
-	Method string        `json:"method"`
-	Params RequestParams `json:"params,omitempty"`
-=======
 	Header map[string]string `json:"header"`
 	Method string            `json:"method"`
 	Params RequestParams     `json:"params,omitempty"`
->>>>>>> f52fb88e
 }
 
 type RequestParams struct {
